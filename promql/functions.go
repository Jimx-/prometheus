--- conflicted
+++ resolved
@@ -28,19 +28,11 @@
 // Function represents a function of the expression language and is
 // used by function nodes.
 type Function struct {
-<<<<<<< HEAD
-	Name         string
-	ArgTypes     []ValueType
-	OptionalArgs int
-	ReturnType   ValueType
-	Call         func(ev *evaluator, args Expressions) Value
-=======
 	Name       string
-	ArgTypes   []model.ValueType
+	ArgTypes   []ValueType
 	Variadic   int
-	ReturnType model.ValueType
-	Call       func(ev *evaluator, args Expressions) model.Value
->>>>>>> 6a767b73
+	ReturnType ValueType
+	Call       func(ev *evaluator, args Expressions) Value
 }
 
 // === time() float64 ===
@@ -875,68 +867,64 @@
 	return vector
 }
 
-<<<<<<< HEAD
 // === Vector(s Scalar) Vector ===
 func funcVector(ev *evaluator, args Expressions) Value {
 	return Vector{
 		Sample{
 			Metric: labels.Labels{},
 			Point:  Point{V: ev.evalFloat(args[0]), T: ev.Timestamp},
-=======
+		},
+	}
+}
+
 // === label_join(vector model.ValVector, dest_labelname, separator, src_labelname...) Vector ===
-func funcLabelJoin(ev *evaluator, args Expressions) model.Value {
+func funcLabelJoin(ev *evaluator, args Expressions) Value {
 	var (
 		vector    = ev.evalVector(args[0])
-		dst       = model.LabelName(ev.evalString(args[1]).Value)
-		sep       = ev.evalString(args[2]).Value
-		srcLabels = make([]model.LabelName, len(args)-3)
+		dst       = ev.evalString(args[1]).V
+		sep       = ev.evalString(args[2]).V
+		srcLabels = make([]string, len(args)-3)
 	)
 	for i := 3; i < len(args); i++ {
-		src := model.LabelName(ev.evalString(args[i]).Value)
-		if !model.LabelNameRE.MatchString(string(src)) {
+		src := ev.evalString(args[i]).V
+		if !model.LabelName(src).IsValid() {
 			ev.errorf("invalid source label name in label_join(): %s", src)
 		}
 		srcLabels[i-3] = src
 	}
 
-	if !model.LabelNameRE.MatchString(string(dst)) {
+	if !model.LabelName(dst).IsValid() {
 		ev.errorf("invalid destination label name in label_join(): %s", dst)
 	}
 
-	outSet := make(map[model.Fingerprint]struct{}, len(vector))
-	for _, el := range vector {
+	outSet := make(map[uint64]struct{}, len(vector))
+	for i := range vector {
+		el := &vector[i]
+
 		srcVals := make([]string, len(srcLabels))
 		for i, src := range srcLabels {
-			srcVals[i] = string(el.Metric.Metric[src])
-		}
+			srcVals[i] = el.Metric.Get(src)
+		}
+
+		lb := labels.NewBuilder(el.Metric)
 
 		strval := strings.Join(srcVals, sep)
 		if strval == "" {
-			el.Metric.Del(dst)
+			lb.Del(dst)
 		} else {
-			el.Metric.Set(dst, model.LabelValue(strval))
-		}
-
-		fp := el.Metric.Metric.Fingerprint()
-		if _, exists := outSet[fp]; exists {
-			ev.errorf("duplicated label set in output of label_join(): %s", el.Metric.Metric)
+			lb.Set(dst, strval)
+		}
+
+		el.Metric = lb.Labels()
+		h := el.Metric.Hash()
+
+		if _, exists := outSet[h]; exists {
+			ev.errorf("duplicated label set in output of label_join(): %s", el.Metric)
 		} else {
-			outSet[fp] = struct{}{}
+			outSet[h] = struct{}{}
 		}
 	}
 	return vector
-}
-
-// === vector(s scalar) Vector ===
-func funcVector(ev *evaluator, args Expressions) model.Value {
-	return vector{
-		&sample{
-			Metric:    metric.Metric{},
-			Value:     model.SampleValue(ev.evalFloat(args[0])),
-			Timestamp: ev.Timestamp,
->>>>>>> 6a767b73
-		},
-	}
 }
 
 // Common code for date related functions.
@@ -1067,47 +1055,25 @@
 		Call:       funcCountScalar,
 	},
 	"days_in_month": {
-<<<<<<< HEAD
-		Name:         "days_in_month",
-		ArgTypes:     []ValueType{ValueTypeVector},
-		OptionalArgs: 1,
-		ReturnType:   ValueTypeVector,
-		Call:         funcDaysInMonth,
-	},
-	"day_of_month": {
-		Name:         "day_of_month",
-		ArgTypes:     []ValueType{ValueTypeVector},
-		OptionalArgs: 1,
-		ReturnType:   ValueTypeVector,
-		Call:         funcDayOfMonth,
-	},
-	"day_of_week": {
-		Name:         "day_of_week",
-		ArgTypes:     []ValueType{ValueTypeVector},
-		OptionalArgs: 1,
-		ReturnType:   ValueTypeVector,
-		Call:         funcDayOfWeek,
-=======
 		Name:       "days_in_month",
-		ArgTypes:   []model.ValueType{model.ValVector},
+		ArgTypes:   []ValueType{ValueTypeVector},
 		Variadic:   1,
-		ReturnType: model.ValVector,
+		ReturnType: ValueTypeVector,
 		Call:       funcDaysInMonth,
 	},
 	"day_of_month": {
 		Name:       "day_of_month",
-		ArgTypes:   []model.ValueType{model.ValVector},
+		ArgTypes:   []ValueType{ValueTypeVector},
 		Variadic:   1,
-		ReturnType: model.ValVector,
+		ReturnType: ValueTypeVector,
 		Call:       funcDayOfMonth,
 	},
 	"day_of_week": {
 		Name:       "day_of_week",
-		ArgTypes:   []model.ValueType{model.ValVector},
+		ArgTypes:   []ValueType{ValueTypeVector},
 		Variadic:   1,
-		ReturnType: model.ValVector,
+		ReturnType: ValueTypeVector,
 		Call:       funcDayOfWeek,
->>>>>>> 6a767b73
 	},
 	"delta": {
 		Name:       "delta",
@@ -1152,19 +1118,11 @@
 		Call:       funcHoltWinters,
 	},
 	"hour": {
-<<<<<<< HEAD
-		Name:         "hour",
-		ArgTypes:     []ValueType{ValueTypeVector},
-		OptionalArgs: 1,
-		ReturnType:   ValueTypeVector,
-		Call:         funcHour,
-=======
 		Name:       "hour",
-		ArgTypes:   []model.ValueType{model.ValVector},
+		ArgTypes:   []ValueType{ValueTypeVector},
 		Variadic:   1,
-		ReturnType: model.ValVector,
+		ReturnType: ValueTypeVector,
 		Call:       funcHour,
->>>>>>> 6a767b73
 	},
 	"idelta": {
 		Name:       "idelta",
@@ -1192,9 +1150,9 @@
 	},
 	"label_join": {
 		Name:       "label_join",
-		ArgTypes:   []model.ValueType{model.ValVector, model.ValString, model.ValString, model.ValString},
+		ArgTypes:   []ValueType{ValueTypeVector, ValueTypeString, ValueTypeString, ValueTypeString},
 		Variadic:   -1,
-		ReturnType: model.ValVector,
+		ReturnType: ValueTypeVector,
 		Call:       funcLabelJoin,
 	},
 	"ln": {
@@ -1228,33 +1186,18 @@
 		Call:       funcMinOverTime,
 	},
 	"minute": {
-<<<<<<< HEAD
-		Name:         "minute",
-		ArgTypes:     []ValueType{ValueTypeVector},
-		OptionalArgs: 1,
-		ReturnType:   ValueTypeVector,
-		Call:         funcMinute,
-	},
-	"month": {
-		Name:         "month",
-		ArgTypes:     []ValueType{ValueTypeVector},
-		OptionalArgs: 1,
-		ReturnType:   ValueTypeVector,
-		Call:         funcMonth,
-=======
 		Name:       "minute",
-		ArgTypes:   []model.ValueType{model.ValVector},
+		ArgTypes:   []ValueType{ValueTypeVector},
 		Variadic:   1,
-		ReturnType: model.ValVector,
+		ReturnType: ValueTypeVector,
 		Call:       funcMinute,
 	},
 	"month": {
 		Name:       "month",
-		ArgTypes:   []model.ValueType{model.ValVector},
+		ArgTypes:   []ValueType{ValueTypeVector},
 		Variadic:   1,
-		ReturnType: model.ValVector,
+		ReturnType: ValueTypeVector,
 		Call:       funcMonth,
->>>>>>> 6a767b73
 	},
 	"predict_linear": {
 		Name:       "predict_linear",
@@ -1281,19 +1224,11 @@
 		Call:       funcResets,
 	},
 	"round": {
-<<<<<<< HEAD
-		Name:         "round",
-		ArgTypes:     []ValueType{ValueTypeVector, ValueTypeScalar},
-		OptionalArgs: 1,
-		ReturnType:   ValueTypeVector,
-		Call:         funcRound,
-=======
 		Name:       "round",
-		ArgTypes:   []model.ValueType{model.ValVector, model.ValScalar},
+		ArgTypes:   []ValueType{ValueTypeVector, ValueTypeScalar},
 		Variadic:   1,
-		ReturnType: model.ValVector,
+		ReturnType: ValueTypeVector,
 		Call:       funcRound,
->>>>>>> 6a767b73
 	},
 	"scalar": {
 		Name:       "scalar",
@@ -1356,19 +1291,11 @@
 		Call:       funcVector,
 	},
 	"year": {
-<<<<<<< HEAD
-		Name:         "year",
-		ArgTypes:     []ValueType{ValueTypeVector},
-		OptionalArgs: 1,
-		ReturnType:   ValueTypeVector,
-		Call:         funcYear,
-=======
 		Name:       "year",
-		ArgTypes:   []model.ValueType{model.ValVector},
+		ArgTypes:   []ValueType{ValueTypeVector},
 		Variadic:   1,
-		ReturnType: model.ValVector,
+		ReturnType: ValueTypeVector,
 		Call:       funcYear,
->>>>>>> 6a767b73
 	},
 }
 
